# Licensing library from SNBS

Free. Easy to use. No license files. **Everything is XML-documented in the code, so IntelliSense can show you all info about any member.**

If you need to know about all aspects of using this library, or you want to test it, consider the directory `Licensing.ActivationKeys.Tests` containing the unit tests created for this library.

## Installation

The easiest way to install this library is using NuGet. Right-click on your project name is Visual Studio's Solution Explorer, select option "Manage NuGet packages", find package "Licensing.ActivationKeys" and install it. Or use the `Install-Package` command:

```powershell
Install-Package SNBS.Licensing.ActivationKeys
```

You can also clone this repository (or download it using the green "Code" button), compile it and add a reference to the compiled assembly in your project.

## Examples of usage

### Using `LicensingClient`

Say, we have an app that isn't completely free, and we want to sell licenses for it and activate it through activation keys.

1. First, we need a database to store licenses. This library supports MS SQL Server and MySQL. You may use any database hosting from Windows Azure to [FreeSQLDatabase](https://freesqldatabase.com) (uses MySQL 5.0.12). **Not an advertisement. After creating your database will of course be empty, but this library will automatically set it up.** Get a connection string and go to the next step.

2. Then we need to start a `LicensingClient` in the main method. It will decide whether to run the full app version or a message "Not licensed". *Please note that `LicensingClient` opens a registry key in the constructor, and thus it needs admin permissions. If they aren't provided, a `RegistryAccessException` will be thrown. The inaccessible registry key will be stored in the exception data under key `InaccessibleRegistryKey`.*

```c#
using SNBS.Licensing;

// ...

public static void Main(string[] args) {
  LicensingClient.Start(
     "YourConnectionString", "YourProductName", false, null,
     client => {
       // Start the full version
     },
     (client, usability) => {
       // What you do when the app isn't licensed
     }
  );
}
```

3. Let's analyze this code. Method `Start` is static. In the first parameter, it takes the connection string to your database. *Please note that if the connection string provided is invalid, or the database structure is invalid (the valid structure is above), a `DatabaseException` will be thrown.* In the second parameter you pass the name of your project — it is used to store the license information in the registry (licenses for different products store in different places).

4. The third parameter is of type `bool`. It specifies whether the `LicensingClient` should try to connect to MySQL (if it's `false`, the client will try to connect to MS SQL Server). If it's `true`, you should also set the fourth parameter (of type `Version?`) to the version of MySQL. If MS SQL Server is used, this parameter should be `null`. If the third parameter is `true`, but the fourth one is `null`, an `ArgumentException` is thrown.

5. The third parameter has type `Action<LicensingClient>` and is ran when your product has a valid license. The `LicensingClient` instance passed to it can be used to fetch the license, reactivate/deactivate your product and validate activation keys (without using them).

6. The fourth parameter has type `Action<LicensingClient, LicenseUsability>` and is ran where there's no license or an invalid license (configured in the registry for the current product). The `LicensingClient` passed can be used for the same things as described in paragraph 4. **`LicenseUsability` is an enumeration describing reasons why a license is usable/not usable.** Its values are: `Usable`, `Expired`, `NotFound`, `TooManyDevices` (each license can be used by a limited number of devices, set when it was created) and `NoConfiguredLicense`. They should be intuitive. (The difference between `NotFound` and `NoConfiguredLicense` — `NotFound` means a license is configured, but it doesn't exist in the license database. `NoConfiguredLicense` means there's *no license at all*.) *Note that the value `NoConfiguredLicense` cannot be returned by any method, except `GetCurrentLicense()`.*

This was the most common usage of the library, but there are other ways, e.g. you can create a `LicensingClient` yourself (specify connection string, product name, use MySQL or not and the version of MySQL, as in the previous example):

```c#
using (var client = new LicensingClient("YourConnectionString", "YourProductName", false, null)) {
  var usability = client.GetCurrentLicense().Usability;

  if (usability != LicenseUsability.Usable) {
    ShowMessage("Your license " +
      (usability == LicenseUsability.Expired) ? "has expired" :
      (usability == LicenseUsability.NotFound) ? "was canceled" :
      (usability == LicenseUsability.NoConfiguredLicense) ? "configuration was corrupted" :
      "was corrupted");
  }
}
```

When you create a `LicensingClient` using the constructor, it automatically connects to the licenses database. Method `GetCurrentLicense()` retrieves the currently used activation key (stored in the registry) and looks up in the database to verify it. The returned type is **structure `LicenseInfo`**. It should be obvious that it contains detailed information about one license. Its properties are:

 - `Key` of type `string?`;
 - `Expiration` of type `DateTime?` (only date is stored, `DateTime` instead of `DateOnly` was used because of the Entity Framework's mapping mechanism);
 - `Type` of type `LicenseType?` (**enumeration containing values `Trial`, `General`, `Professional`**);
 - `Usability` of type `LicenseUsability` (all other properties will be `null` if this one isn't equal to `LicenseUsability.Usable`).
 
#### Applying activation keys
 
Let's improve the previous example. Generally, applications should ask the end user to activate them if the current license is not usable. The corresponding method of `LicensingClient` is called `ActivateProduct()`. It returns `LicenseInfo` containing the information about the newly activated license (of course, it's activated only if it's usable).

 ```c#
using (var client = new LicensingClient("YourConnectionString", "YourProductName")) {
  var usability = client.GetCurrentLicense().Usability;

  if (usability != LicenseUsability.Usable) {
    ShowMessage("Your license " +
      (usability == LicenseUsability.Expired) ? "has expired" :
      (usability == LicenseUsability.NotFound) ? "was canceled" :
      (usability == LicenseUsability.NoConfiguredLicense) ? "configuration was corrupted" :
      "was corrupted");
    
    string key = AskUser("Enter an activation key");
    var info = client.ActivateProduct(key);
  
    if (info.Usability == LicenseUsability.Usable) {
      ShowMessage("License successfully activated! Expires at " + info.Expiration.ToShortDateString());
    } else {
      ShowMessage("An error occurred when trying to activate. The license " +
        (info.Usability == LicenseUsability.Expired) ? "has expired" :
        (info.Usability == LicenseUsability.NotFound) ? "was canceled" :
        (info.Usability == LicenseUsability.TooManyDevices) ? "was used by too many devices" :
        "was corrupted");
    }
  }
}
```

There are other (non-common used) members documented as XML in the code. (See also the unit tests from directory `Licensing.ActivationKeys.Tests`. They are a good documentation.)

### Using `LicenseValidator`

`LicenseValidator` can be used to retrieve information (`LicenseInfo`) about a license, without trying to apply it on the current device. Its only method is `ValidateLicense` (except methods of `System.Object`).

The usage isn't complicated.

1. Let's validate a license. I will use MySQL here, to show this feature:

```c#
using (var validator = new LicenseValidator("Server=sql7.freesqldatabase.com; Database=sql7594998; Uid=sql7594998; Pwd=l2TZZAQ5hB", true,
  new Version(5, 0, 12))) {
  var info = validator.ValidateLicense("AAAAA-AAAAA-AAAAA-AAAAA-AAAAA");

  if (info.Usability == LicenseUsability.Usable) {
    ShowMessage("This license is valid");
  }
}
```

3. If you run the code above, it will connect to my own database hosted on [FreeSQLDatabase](https://freesqldatabase.com). **Not an advertisement. This service is used because it's free and easy to use.** If you have your own database hosted there, replace values in the connection string with the values in email they will send you.

4. `LicenseValidator` doesn't deal with registry, so admin permissions aren't needed.

5. The constructor takes connection string to licenses database, a `bool` value telling whether to use MySQL and the version of MySQL (if it is used), just like the `LicensingClient` constructor, but without specifying product name.

6. Method `ValidateLicense` takes a license key in its only argument and returns `LicenseInfo` representing that license.

### Using `LicensingAdmin`

It's good when we can validate and apply licenses, but a class that would perform CRUD (Create, Read, Update, Delete) operations is also needed. It is `LicensingAdmin`. Its instances can be created just like `LicensingClient` instances, but without specifying product name and without a `Start` method.

1. Let's create a license.

```c#
using (var admin = new LicensingAdmin("YourConnectionString", false, null)) {
  var info = admin.CreateLicense(DateTime.Today.AddDays(20), LicenseType.Trial, 1);
  
  ShowMessage("The newly created license is " + info.Key);
}
```

2. Analysis. Method `CreateLicense()` receives three parameters. The first one is the type of the needed license (a value of the `LicenseType` enumeration). The second one is a `DateTime` object representing the expiration date. The third one is the maximum number of devices (`short`) that can use the license.

3. The returned object is `LicenseInfo` representing the new license. The most common use in this case is taking the (randomly generated) key of the new license.

Of course, `LicensingAdmin` can also update and delete licenses.

```c#
using (var admin = new LicensingAdmin("YourConnectionString", false, null)) {
  var info = admin.UpdateLicense("AAAAA-AAAAA-AAAAA-AAAAA-AAAAA", null, LicenseType.Professional, 10);

  ShowMessage("The license " + info.Key + " is now of type " + info.Type.ToString() + " and can be used by (maximum) " + info.MaxDevices.ToString() + " devices.");
}
```

Method `UpdateLicense` receives four arguments. The first one is key of the license to update.

The second, third and fourth parameters are, correspondingly, `DateTime?` (expiration), `LicenseType?` (type) and `short?` (maximum number of devices using the license). They are the new license parameters. If you want to leave a parameter as it was, pass `null` in the corresponding argument.

The returned type is `LicenseInfo` that stores updated information about the license.

Let's imagine we no longer need the updated license. It should be deleted:

```c#
using (var admin = new LicensingAdmin("YourConnectionString", false, null)) {
  var info = admin.DeleteLicense("AAAAA-AAAAA-AAAAA-AAAAA-AAAAA");

  ShowMessage("The license " + info.Key + " was deleted.");
}
```

The only argument is key of the license to delete. The returned type is `LicenseInfo` storing information about the deleted license.

### Casts

Classes `LicensingClient`, `LicenseValidator` and `LicensingAdmin` deal with the same database, but offer different functions. That's why I've defined explicit casts between them:

```c#
using (var admin = new LicensingAdmin("YourConnectionString", false, null)) {
  // Use it
  
  var validator = (LicenseValidator)admin;
  var info = validator.ValidateLicense("AAAAA-AAAAA-AAAAA-AAAAA-AAAAA");
}
```

You can convert the mentioned classes to each other however you like, but you cannot convert `LicenseValidator` to `LicensingClient` and `LicensingAdmin` to `LicensingClient` (because `LicensingClient` needs product name for creation, which cannot be taken from other classes). But you can use `LicensingClient` constructors for that:

```c#
var admin = new LicensingAdmin("YourConnectionString", false, null);
var client = new LicensingClient(admin, "YourProductName");
```

The code above will retrieve the connection string and information about usage of MySQL from the `LicensingAdmin` instance (you can also pass a `LicenseValidator` instance).

### Disposing

**It is *very* important to dispose `LicensingClient`, `LicenseValidator` and `LicensingAdmin` after use** because the connection to the licenses database is closed only when `Dispose()` is called. As the mentioned classes implement `IDisposable`, you can use the `using` operator instead of calling `Dispose()` yourself. 

## Tests

The unit tests need an empty LocalDB database. First, let this library create it, then run the following query to add a test record:

```sql
INSERT INTO [Licenses] ([Key],
                        [Expiration],
                        [Type],
                        [UsingDevices],
                        [MaxDevices])
VALUES ('AAAAA-AAAAA-AAAAA-AAAAA-AAAAA',
        DATEADD(YEAR, 1, GETDATE()),
        'Professional',
        0,
        3);
```

<<<<<<< HEAD
**Unit tests in class `LicensingAdminTests` should be ran one-by-one! Test `CanUpdateLicense` should be ran before test `CanDeleteLicense`, and test `CanCreateLicense` — before test `CanDeleteOldLicenses`! Before running test `CanDeleteOldLicenses` run this query to your licenses database!**

```sql
INSERT INTO [Licenses] ([Key],
                        [Expiration],
                        [Type],
                        [UsingDevices],
                        [MaxDevices])
VALUES ('BBBBB-BBBBB-BBBBB-BBBBB-BBBBB',
        DATEADD(DAY, -15, GETDATE()),
        'General',
        0,
        1);
```
=======
**Unit tests in class `LicensingAdminTests` should be ran one-by-one! Test `CanUpdateLicense` should be ran before test `CanDeleteLicense`, and test `CanCreateLicense` — before test `CanDeleteOldLicenses`!**
>>>>>>> 21b29f12
<|MERGE_RESOLUTION|>--- conflicted
+++ resolved
@@ -222,7 +222,6 @@
         3);
 ```
 
-<<<<<<< HEAD
 **Unit tests in class `LicensingAdminTests` should be ran one-by-one! Test `CanUpdateLicense` should be ran before test `CanDeleteLicense`, and test `CanCreateLicense` — before test `CanDeleteOldLicenses`! Before running test `CanDeleteOldLicenses` run this query to your licenses database!**
 
 ```sql
@@ -236,7 +235,4 @@
         'General',
         0,
         1);
-```
-=======
-**Unit tests in class `LicensingAdminTests` should be ran one-by-one! Test `CanUpdateLicense` should be ran before test `CanDeleteLicense`, and test `CanCreateLicense` — before test `CanDeleteOldLicenses`!**
->>>>>>> 21b29f12
+```